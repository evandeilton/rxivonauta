--- conflicted
+++ resolved
@@ -100,13 +100,8 @@
         research_topic: str,
         output_lang: str,
         output_dir: Optional[Path] = None,
-<<<<<<< HEAD
-        model: Optional[str] = None,
-        args: argparse.Namespace = None
-=======
         temperature: float = 0.7,
         min_score_threshold: float = 0.6
->>>>>>> 0ce63337
     ) -> PipelineResult:
         """
         Executa o pipeline completo.
@@ -518,14 +513,7 @@
         result = await pipeline.run(
             research_topic=args.topic,
             output_lang=args.output_lang,
-            output_dir=args.output_dir,
-<<<<<<< HEAD
-            model=args.model,
-            args=args
-=======
-            temperature=args.temperature,
-            min_score_threshold=args.min_score
->>>>>>> 0ce63337
+            output_dir=args.output_dir
         )
         
         # Print summary
